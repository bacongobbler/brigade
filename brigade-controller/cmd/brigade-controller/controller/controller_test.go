package controller

import (
	"testing"
	"time"

	"fmt"
	"k8s.io/api/core/v1"
	meta "k8s.io/apimachinery/pkg/apis/meta/v1"
	"k8s.io/apimachinery/pkg/labels"
	"k8s.io/apimachinery/pkg/runtime"
	"k8s.io/apimachinery/pkg/util/wait"
	"k8s.io/client-go/kubernetes/fake"
	core "k8s.io/client-go/testing"
)

func TestController(t *testing.T) {
	createdPod := false
	client := fake.NewSimpleClientset()
	client.PrependReactor("create", "pods", func(action core.Action) (bool, runtime.Object, error) {
		createdPod = true
		t.Log("creating pod")
		return false, nil, nil
	})
	config := &Config{
		Namespace:        v1.NamespaceDefault,
		WorkerImage:      "deis/brigade-worker:latest",
		WorkerPullPolicy: string(v1.PullIfNotPresent),
	}
	controller := NewController(client, config)

	secret := v1.Secret{
		ObjectMeta: meta.ObjectMeta{
			Name:      "moby",
			Namespace: v1.NamespaceDefault,
			Labels: map[string]string{
				"heritage":  "brigade",
				"component": "build",
				"project":   "ahab",
				"build":     "queequeg",
			},
		},
	}

	sidecarImage := "fake/sidecar:latest"
	project := v1.Secret{
		ObjectMeta: meta.ObjectMeta{
			Name:      "ahab",
			Namespace: v1.NamespaceDefault,
			Labels: map[string]string{
				"heritage":  "brigade",
				"component": "project",
			},
		},
		// This and the missing 'script' will trigger an initContainer
		Data: map[string][]byte{
			"vcsSidecar": []byte(sidecarImage),
		},
	}

	// Now let's start the controller
	stop := make(chan struct{})
	defer close(stop)
	go controller.Run(1, stop)

	client.CoreV1().Secrets(v1.NamespaceDefault).Create(&secret)
	client.CoreV1().Secrets(v1.NamespaceDefault).Create(&project)

	// Let's wait for the controller to create the pod
	wait.Poll(100*time.Millisecond, wait.ForeverTestTimeout, func() (bool, error) {
		return createdPod, nil
	})

	pod, err := client.CoreV1().Pods(v1.NamespaceDefault).Get(secret.Name, meta.GetOptions{})
	if err != nil {
		t.Fatalf("unexpected error: %v", err)
	}

	if !labels.Equals(pod.GetLabels(), secret.GetLabels()) {
		t.Error("Pod.Lables do not match")
	}

	if pod.Spec.Volumes[0].Name != volumeName {
		t.Error("Spec.Volumes are not correct")
	}

	c := pod.Spec.Containers[0]
	if c.Name != "brigade-runner" {
		t.Error("Container.Name is not correct")
	}
	if envlen := len(c.Env); envlen != 7 {
		t.Errorf("expected 7 items in Container.Env, got %d", envlen)
	}
	if c.Image != config.WorkerImage {
		t.Error("Container.Image is not correct")
	}

	for i, term := range []string{"yarn", "-s", "start"} {
		if c.Command[i] != term {
			t.Errorf("Expected command %d to be %q, got %q", i, term, c.Command[i])
		}
	}

	if c.VolumeMounts[0].Name != volumeName {
		t.Error("Container.VolumeMounts is not correct")
	}

	if l := len(pod.Spec.InitContainers); l != 1 {
		t.Fatalf("Expected 1 init container, got %d", l)
	}
	ic := pod.Spec.InitContainers[0]
	if envlen := len(ic.Env); envlen != 5 {
		t.Errorf("expected 5 env vars, got %d", envlen)
	}

	if ic.Image != sidecarImage {
		t.Errorf("expected sidecar %q, got %q", sidecarImage, ic.Image)
	}

	if ic.VolumeMounts[0].Name != sidecarVolumeName {
		t.Errorf("expected sidecar volume %q, got %q", sidecarVolumeName, ic.VolumeMounts[0].Name)
	}

	if os, ok := pod.Spec.NodeSelector["beta.kubernetes.io/os"]; !ok {
		t.Error("No OS node selector found")
	} else if os != "linux" {
		t.Errorf("Unexpected node selector: %s", os)
	}
}

func TestController_WithScript(t *testing.T) {
	// t.Skip("make better")

	createdPod := false
	client := fake.NewSimpleClientset()
	client.PrependReactor("create", "pods", func(action core.Action) (bool, runtime.Object, error) {
		createdPod = true
		t.Log("creating pod")
		return false, nil, nil
	})

	config := &Config{
		Namespace:        v1.NamespaceDefault,
		WorkerImage:      "deis/brigade-worker:latest",
		WorkerPullPolicy: string(v1.PullIfNotPresent),
	}
	controller := NewController(client, config)

	secret := v1.Secret{
		ObjectMeta: meta.ObjectMeta{
			Name:      "moby",
			Namespace: v1.NamespaceDefault,
			Labels: map[string]string{
				"heritage":  "brigade",
				"component": "build",
				"project":   "ahab",
				"build":     "queequeg",
			},
		},
		Data: map[string][]byte{
			"script": []byte("hello"),
		},
	}

	sidecarImage := "fake/sidecar:latest"
	project := v1.Secret{
		ObjectMeta: meta.ObjectMeta{
			Name:      "ahab",
			Namespace: v1.NamespaceDefault,
			Labels: map[string]string{
				"heritage":  "brigade",
				"component": "project",
			},
		},
		// This and the missing 'script' will trigger an initContainer
		Data: map[string][]byte{
			"vcsSidecar": []byte(sidecarImage),
		},
	}

	// Now let's start the controller
	stop := make(chan struct{})
	defer close(stop)
	go controller.Run(1, stop)

	client.CoreV1().Secrets(v1.NamespaceDefault).Create(&secret)
	client.CoreV1().Secrets(v1.NamespaceDefault).Create(&project)

	// Let's wait for the controller to create the pod
	wait.Poll(100*time.Millisecond, wait.ForeverTestTimeout, func() (bool, error) {
		return createdPod, nil
	})

	pod, err := client.CoreV1().Pods(v1.NamespaceDefault).Get(secret.Name, meta.GetOptions{})
	if err != nil {
		t.Fatalf("unexpected error: %v", err)
	}

	if !labels.Equals(pod.GetLabels(), secret.GetLabels()) {
		t.Error("Pod.Lables do not match")
	}

	if pod.Spec.Volumes[0].Name != volumeName {
		t.Error("Spec.Volumes are not correct")
	}

	c := pod.Spec.Containers[0]
	if c.Name != "brigade-runner" {
		t.Error("Container.Name is not correct")
	}
	if envlen := len(c.Env); envlen != 7 {
		t.Errorf("expected 7 items in Container.Env, got %d", envlen)
	}
	if c.Image != config.WorkerImage {
		t.Error("Container.Image is not correct")
	}
	if c.VolumeMounts[0].Name != volumeName {
		t.Error("Container.VolumeMounts is not correct")
	}

	if l := len(pod.Spec.InitContainers); l != 0 {
		t.Fatalf("Expected no init container, got %d", l)
	}
}

func TestController_NoSidecar(t *testing.T) {
	createdPod := false
	client := fake.NewSimpleClientset()
	client.PrependReactor("create", "pods", func(action core.Action) (bool, runtime.Object, error) {
		createdPod = true
		t.Log("creating pod")
		return false, nil, nil
	})

	config := &Config{
		Namespace:        v1.NamespaceDefault,
		WorkerImage:      "deis/brigade-worker:latest",
		WorkerPullPolicy: string(v1.PullIfNotPresent),
	}
	controller := NewController(client, config)

	secret := v1.Secret{
		ObjectMeta: meta.ObjectMeta{
			Name:      "moby",
			Namespace: v1.NamespaceDefault,
			Labels: map[string]string{
				"heritage":  "brigade",
				"component": "build",
				"project":   "ahab",
				"build":     "queequeg",
			},
		},
	}

	project := v1.Secret{
		ObjectMeta: meta.ObjectMeta{
			Name:      "ahab",
			Namespace: v1.NamespaceDefault,
			Labels: map[string]string{
				"heritage":  "brigade",
				"component": "project",
			},
		},
	}

	// Now let's start the controller
	stop := make(chan struct{})
	defer close(stop)
	go controller.Run(1, stop)

	client.CoreV1().Secrets(v1.NamespaceDefault).Create(&secret)
	client.CoreV1().Secrets(v1.NamespaceDefault).Create(&project)

	// Let's wait for the controller to create the pod
	wait.Poll(100*time.Millisecond, wait.ForeverTestTimeout, func() (bool, error) {
		return createdPod, nil
	})

	pod, err := client.CoreV1().Pods(v1.NamespaceDefault).Get(secret.Name, meta.GetOptions{})
	if err != nil {
		t.Fatalf("unexpected error: %v", err)
	}

	c := pod.Spec.Containers[0]
	if envlen := len(c.Env); envlen != 7 {
		t.Errorf("expected 7 items in Container.Env, got %d", envlen)
	}
	if c.Image != config.WorkerImage {
		t.Error("Container.Image is not correct")
	}
	if l := len(pod.Spec.InitContainers); l != 0 {
		t.Fatalf("Expected no init container, got %d", l)
	}
}

<<<<<<< HEAD
func TestController_WithProjectSpecificWorkerConfig(t *testing.T) {
=======
func TestController_WithWorkerCommand(t *testing.T) {
>>>>>>> e3967306
	createdPod := false
	client := fake.NewSimpleClientset()
	client.PrependReactor("create", "pods", func(action core.Action) (bool, runtime.Object, error) {
		createdPod = true
		t.Log("creating pod")
		return false, nil, nil
	})
<<<<<<< HEAD
=======

>>>>>>> e3967306
	config := &Config{
		Namespace:        v1.NamespaceDefault,
		WorkerImage:      "deis/brigade-worker:latest",
		WorkerPullPolicy: string(v1.PullIfNotPresent),
	}
	controller := NewController(client, config)

	secret := v1.Secret{
		ObjectMeta: meta.ObjectMeta{
			Name:      "moby",
			Namespace: v1.NamespaceDefault,
			Labels: map[string]string{
				"heritage":  "brigade",
				"component": "build",
				"project":   "ahab",
				"build":     "queequeg",
			},
		},
<<<<<<< HEAD
	}

	sidecarImage := "fake/sidecar:latest"
	workerRegistry := "myrepo"
	workerName := "brigade-worker-with-deps"
	workerTag := "canary"
	workerPullPolicy := v1.PullPolicy("Always")
	workerImage := fmt.Sprintf("%s/%s:%s", workerRegistry, workerName, workerTag)
=======
		Data: map[string][]byte{
			"script": []byte("hello"),
		},
	}

	sidecarImage := "fake/sidecar:latest"
>>>>>>> e3967306
	project := v1.Secret{
		ObjectMeta: meta.ObjectMeta{
			Name:      "ahab",
			Namespace: v1.NamespaceDefault,
			Labels: map[string]string{
				"heritage":  "brigade",
				"component": "project",
			},
		},
		// This and the missing 'script' will trigger an initContainer
		Data: map[string][]byte{
<<<<<<< HEAD
			"vcsSidecar":        []byte(sidecarImage),
			"worker.registry":   []byte(workerRegistry),
			"worker.name":       []byte(workerName),
			"worker.tag":        []byte(workerTag),
			"worker.pullPolicy": []byte(workerPullPolicy),
=======
			"vcsSidecar":    []byte(sidecarImage),
			"workerCommand": []byte("worker command"),
>>>>>>> e3967306
		},
	}

	// Now let's start the controller
	stop := make(chan struct{})
	defer close(stop)
	go controller.Run(1, stop)

	client.CoreV1().Secrets(v1.NamespaceDefault).Create(&secret)
	client.CoreV1().Secrets(v1.NamespaceDefault).Create(&project)

	// Let's wait for the controller to create the pod
	wait.Poll(100*time.Millisecond, wait.ForeverTestTimeout, func() (bool, error) {
		return createdPod, nil
	})

	pod, err := client.CoreV1().Pods(v1.NamespaceDefault).Get(secret.Name, meta.GetOptions{})
	if err != nil {
		t.Fatalf("unexpected error: %v", err)
	}

<<<<<<< HEAD
	if !labels.Equals(pod.GetLabels(), secret.GetLabels()) {
		t.Error("Pod.Lables do not match")
	}

	if pod.Spec.Volumes[0].Name != volumeName {
		t.Error("Spec.Volumes are not correct")
	}

=======
>>>>>>> e3967306
	c := pod.Spec.Containers[0]
	if c.Name != "brigade-runner" {
		t.Error("Container.Name is not correct")
	}
<<<<<<< HEAD
	if envlen := len(c.Env); envlen != 7 {
		t.Errorf("expected 7 items in Container.Env, got %d", envlen)
	}
	if c.Image != workerImage {
		t.Error("Container.Image is not correct")
	}
	if c.ImagePullPolicy != workerPullPolicy {
		t.Error("Container.ImagePullPolicy is not correct")
	}
	if c.VolumeMounts[0].Name != volumeName {
		t.Error("Container.VolumeMounts is not correct")
	}

	if l := len(pod.Spec.InitContainers); l != 1 {
		t.Fatalf("Expected 1 init container, got %d", l)
	}
	ic := pod.Spec.InitContainers[0]
	if envlen := len(ic.Env); envlen != 5 {
		t.Errorf("expected 5 env vars, got %d", envlen)
	}

	if ic.Image != sidecarImage {
		t.Errorf("expected sidecar %q, got %q", sidecarImage, ic.Image)
	}

	if ic.ImagePullPolicy != workerPullPolicy {
		t.Errorf("expected sidecar %q, got %q", workerPullPolicy, ic.ImagePullPolicy)
	}

	if ic.VolumeMounts[0].Name != sidecarVolumeName {
		t.Errorf("expected sidecar volume %q, got %q", sidecarVolumeName, ic.VolumeMounts[0].Name)
	}

	if os, ok := pod.Spec.NodeSelector["beta.kubernetes.io/os"]; !ok {
		t.Error("No OS node selector found")
	} else if os != "linux" {
		t.Errorf("Unexpected node selector: %s", os)
=======
	for i, term := range []string{"worker", "command"} {
		if c.Command[i] != term {
			t.Errorf("Expected command %d to be %q, got %q", i, term, c.Command[i])
		}
>>>>>>> e3967306
	}
}<|MERGE_RESOLUTION|>--- conflicted
+++ resolved
@@ -293,11 +293,7 @@
 	}
 }
 
-<<<<<<< HEAD
-func TestController_WithProjectSpecificWorkerConfig(t *testing.T) {
-=======
 func TestController_WithWorkerCommand(t *testing.T) {
->>>>>>> e3967306
 	createdPod := false
 	client := fake.NewSimpleClientset()
 	client.PrependReactor("create", "pods", func(action core.Action) (bool, runtime.Object, error) {
@@ -305,10 +301,7 @@
 		t.Log("creating pod")
 		return false, nil, nil
 	})
-<<<<<<< HEAD
-=======
-
->>>>>>> e3967306
+
 	config := &Config{
 		Namespace:        v1.NamespaceDefault,
 		WorkerImage:      "deis/brigade-worker:latest",
@@ -327,7 +320,83 @@
 				"build":     "queequeg",
 			},
 		},
-<<<<<<< HEAD
+		Data: map[string][]byte{
+			"script": []byte("hello"),
+		},
+	}
+
+	sidecarImage := "fake/sidecar:latest"
+	project := v1.Secret{
+		ObjectMeta: meta.ObjectMeta{
+			Name:      "ahab",
+			Namespace: v1.NamespaceDefault,
+			Labels: map[string]string{
+				"heritage":  "brigade",
+				"component": "project",
+			},
+		},
+		// This and the missing 'script' will trigger an initContainer
+		Data: map[string][]byte{
+			"vcsSidecar":    []byte(sidecarImage),
+			"workerCommand": []byte("worker command"),
+		},
+	}
+
+	// Now let's start the controller
+	stop := make(chan struct{})
+	defer close(stop)
+	go controller.Run(1, stop)
+
+	client.CoreV1().Secrets(v1.NamespaceDefault).Create(&secret)
+	client.CoreV1().Secrets(v1.NamespaceDefault).Create(&project)
+
+	// Let's wait for the controller to create the pod
+	wait.Poll(100*time.Millisecond, wait.ForeverTestTimeout, func() (bool, error) {
+		return createdPod, nil
+	})
+
+	pod, err := client.CoreV1().Pods(v1.NamespaceDefault).Get(secret.Name, meta.GetOptions{})
+	if err != nil {
+		t.Fatalf("unexpected error: %v", err)
+	}
+
+	c := pod.Spec.Containers[0]
+	if c.Name != "brigade-runner" {
+		t.Error("Container.Name is not correct")
+	}
+	for i, term := range []string{"worker", "command"} {
+		if c.Command[i] != term {
+			t.Errorf("Expected command %d to be %q, got %q", i, term, c.Command[i])
+		}
+	}
+}
+
+func TestController_WithProjectSpecificWorkerConfig(t *testing.T) {
+	createdPod := false
+	client := fake.NewSimpleClientset()
+	client.PrependReactor("create", "pods", func(action core.Action) (bool, runtime.Object, error) {
+		createdPod = true
+		t.Log("creating pod")
+		return false, nil, nil
+	})
+	config := &Config{
+		Namespace:        v1.NamespaceDefault,
+		WorkerImage:      "deis/brigade-worker:latest",
+		WorkerPullPolicy: string(v1.PullIfNotPresent),
+	}
+	controller := NewController(client, config)
+
+	secret := v1.Secret{
+		ObjectMeta: meta.ObjectMeta{
+			Name:      "moby",
+			Namespace: v1.NamespaceDefault,
+			Labels: map[string]string{
+				"heritage":  "brigade",
+				"component": "build",
+				"project":   "ahab",
+				"build":     "queequeg",
+			},
+		},
 	}
 
 	sidecarImage := "fake/sidecar:latest"
@@ -336,14 +405,6 @@
 	workerTag := "canary"
 	workerPullPolicy := v1.PullPolicy("Always")
 	workerImage := fmt.Sprintf("%s/%s:%s", workerRegistry, workerName, workerTag)
-=======
-		Data: map[string][]byte{
-			"script": []byte("hello"),
-		},
-	}
-
-	sidecarImage := "fake/sidecar:latest"
->>>>>>> e3967306
 	project := v1.Secret{
 		ObjectMeta: meta.ObjectMeta{
 			Name:      "ahab",
@@ -355,16 +416,11 @@
 		},
 		// This and the missing 'script' will trigger an initContainer
 		Data: map[string][]byte{
-<<<<<<< HEAD
 			"vcsSidecar":        []byte(sidecarImage),
 			"worker.registry":   []byte(workerRegistry),
 			"worker.name":       []byte(workerName),
 			"worker.tag":        []byte(workerTag),
 			"worker.pullPolicy": []byte(workerPullPolicy),
-=======
-			"vcsSidecar":    []byte(sidecarImage),
-			"workerCommand": []byte("worker command"),
->>>>>>> e3967306
 		},
 	}
 
@@ -386,7 +442,6 @@
 		t.Fatalf("unexpected error: %v", err)
 	}
 
-<<<<<<< HEAD
 	if !labels.Equals(pod.GetLabels(), secret.GetLabels()) {
 		t.Error("Pod.Lables do not match")
 	}
@@ -395,13 +450,10 @@
 		t.Error("Spec.Volumes are not correct")
 	}
 
-=======
->>>>>>> e3967306
 	c := pod.Spec.Containers[0]
 	if c.Name != "brigade-runner" {
 		t.Error("Container.Name is not correct")
 	}
-<<<<<<< HEAD
 	if envlen := len(c.Env); envlen != 7 {
 		t.Errorf("expected 7 items in Container.Env, got %d", envlen)
 	}
@@ -439,11 +491,5 @@
 		t.Error("No OS node selector found")
 	} else if os != "linux" {
 		t.Errorf("Unexpected node selector: %s", os)
-=======
-	for i, term := range []string{"worker", "command"} {
-		if c.Command[i] != term {
-			t.Errorf("Expected command %d to be %q, got %q", i, term, c.Command[i])
-		}
->>>>>>> e3967306
 	}
 }